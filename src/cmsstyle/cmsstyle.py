########################################
# CMS Style                            #
# Authors: CMS, Andrea Malara          #
#          Modified by O. Gonzalez to improve features
#                                  when adding C++ version.
########################################
"""This python module contains the core methods for the usage of the CMSStyle tools.

The cmsstyle library provides a pyROOT-based implementation of the figure
guidelines of the CMS Collaboration.
"""

from __future__ import annotations
import sys

import ROOT as rt
from array import array

import re
from contextlib import contextmanager
from dataclasses import dataclass
from typing import Any, Iterable
import os

# This global variables for the module should not be accessed directy! Use the utilities below.
cms_lumi = "Run 2, 138 fb^{#minus1}"
cms_energy = "13 TeV"

cmsText = "CMS"
extraText = "Preliminary"

cmsStyle = None

usingPalette2D = None  # To define a color palette for 2-D histograms

lumiTextSize = 0.6  # text sizes and text offsets with respect to the top frame in unit of the top margin size
lumiTextOffset = 0.2
cmsTextSize = 0.75
cmsTextOffsetX = 0

writeExtraText = True  # For the extra and addtional text

useCmsLogo = ""  # To draw the CMS Logo (filename with path must be provided, may be relative to $CMSSTYLE_DIR)

cmsTextFont = 61  # default is helvetic-bold
extraTextFont = 52  # default is helvetica-italics
additionalInfoFont = 42
additionalInfo = []  # For extra info

# ratio of 'CMS' and extra text size
extraOverCmsTextSize = 0.76

drawLogo = False

# This should be consider CONSTANT! (i.e. do not modify them)
# --------------------------------

# Plots for limits and statistical bands
kLimit68 = rt.TColor.GetColor("#607641")  # Internal band, default set
kLimit95 = rt.TColor.GetColor("#F5BB54")  # External band, default set

kLimit68cms = rt.TColor.GetColor("#85D1FBff")  # Internal band, CMS-logo set
kLimit95cms = rt.TColor.GetColor("#FFDF7Fff")  # External band, CMS-logo set

# # # # # # # # # # # # # # # # # # # # # # # # # # # # # # # # # # # # #


def SetEnergy(energy, unit="TeV"):
    """
    Set the centre-of-mass energy value and unit to be displayed.

    Args:
        energy (float): The centre-of-mass energy value. If it is 0, the
                        string for the energy is set to the value of unit.

        unit (str, optional): The energy unit. Defaults to "TeV".
    """
    global cms_energy
    if energy is None or energy == 0:
        cms_energy = unit
    else:
        if abs(energy - 13) < 0.001:
            cms_energy = "13 "
        elif abs(energy - 13.6) < 0.001:
            cms_energy = "13.6 "
        else:
            print("ERROR: Provided energy is not recognized! {}".format(energy))
            cms_energy = "??? "
        cms_energy += unit


# # # #
def SetLumi(lumi, unit="fb", run="Run 2", round_lumi=-1):
    """
    Set the integrated luminosity value and unit to be displayed.

    Args:
        lumi (float): The integrated luminosity value. May be skipped if set to None.
        unit (str, optional): The integrated luminosity unit. Defaults to "fb".
        run (str, optional): The LHC run to which the sample refers to.
        round_lumi (int, optional): Number of decimal digits to present the number. If no 0, 1 nor 2, no rounding is done.
    """
    global cms_lumi

    cms_lumi = ""
    if run is not None and len(run) > 0:  # There is an indication about the run period
        cms_lumi += run

    # The lumi value is the most complicated thing

    if lumi is not None and lumi >= 0:
        if len(cms_lumi) > 0:
            cms_lumi += ", "

        if round_lumi == 0:
            cms_lumi += "{:.0f}".format(lumi)
        elif round_lumi == 1:
            cms_lumi += "{:.1f}".format(lumi)
        elif round_lumi == 2:
            cms_lumi += "{:.2f}".format(lumi)
        else:
            cms_lumi += "{}".format(lumi)

        cms_lumi += " {unit}^{{#minus1}}".format(unit=unit)


# # # #
def SetCmsText(text, font=None, size=None):
    """
    Function that allows to edit the default
    "CMS" string

    Args:
        text (str): The CMS text.
        font (ROOT.Font_t, optional): Font of the CMS Text. If None or 0, it is not changed.
        size (float, optional): Size of the CMS Text. If None or 0, it is not changed.
    """
    global cmsText
    global cmsTextFont
    global cmsTextSize
    cmsText = text

    if font is not None and font != 0:
        cmsTextFont = font

    if size is not None and size != 0:
        cmsTextSize = size


def SetCmsLogoFilename(filename: str):
    global useCmsLogo

    if len(filename) == 0:
        useCmsLogo = ""
        return

    if os.path.isfile(filename):
        useCmsLogo = filename
        return

    cmsstyle_dir = os.getenv("CMSSTYLE_DIR")
    useCmsLogo = ""

    if cmsstyle_dir:
        full_path = os.path.join(cmsstyle_dir, filename)
        if os.path.isfile(full_path):
            useCmsLogo = full_path
            return

    print(
        f"ERROR: Indicated file for CMS Logo: {filename} could not be found!",
        file=sys.stderr,
    )


# # # #
def SetExtraText(text, font=None):
    """
    Set extra text to be displayed next to "CMS", e.g. "Preliminary". If set to an empty string, nothing
    extra is written.

    Args:
        text (str): The extra text. It should be noted that some special nicknames
                    are allowed.
        font (ROOT.Font_t, optional): Font of the extra text. If None or 0, it is not changed.

    The nicknames that could be used take info account the most relevant case (as seen in
    https://cms-analysis.docs.cern.ch/guidelines/plotting/general/#cms-label-requirements
        "p"   -> "Preliminary"
        "s"   -> "Simulation"
        "su"  -> "Supplementary"
        "wip" -> "Work in progress
        "pw"  -> "Private work (CMS data)"
    """
    global extraText
    extraText = text

    if extraText == "p":
        extraText = "Preliminary"
    elif extraText == "s":
        extraText = "Simulation"
    elif extraText == "su":
        extraText = "Supplementary"
    elif extraText == "wip":
        extraText = "Work in progress"
    elif extraText == "pw":
        extraText = "Private work (CMS data)"

    # Now, if the extraText does contain the word "Private", the CMS logo is not DRAWN/WRITTEN

    if "Private" in extraText:
        global cmsText
        global useCmsLogo

        cmsText = ""
        useCmsLogo = ""

    # For the font:
    global extraTextFont
    if font is not None and font != 0:
        extraTextFont = font


# # # #
def ResetAdditionalInfo():
    """
    Reset the additional information to be displayed.
    """
    global additionalInfo
    additionalInfo = []


def AppendAdditionalInfo(text):
    """
    Append additional information to be displayed, e.g. a string identifying a region, or selection cuts.

    Args:
        text (str): The additional information text.
    """
    global additionalInfo
    additionalInfo.append(text)


# # # #
class p6:
    """
    A class to represent the Petroff color scheme with 6 colors.

    Attributes:
    kBlue (int): The color blue.
    kYellow (int): The color yellow.
    kRed (int): The color red.
    kGrape (int): The color grape.
    kGray (int): The color gray.
    kViolet (int): The color violet.
    """

    # ROOT may have defined the colors:
    try:
        kBlue = rt.kP6Blue
        kYellow = rt.kP6Yellow
        kRed = rt.kP6Red
        kGrape = rt.kP6Grape
        kGray = rt.kP6Gray
        if (
            rt.gROOT.GetColor(rt.kP6Violet).GetTitle == "#7a21dd"
        ):  # There was a bug in the first implementation in ROOT
            # (I think no "released" version is affected. 6.34.00 is already OK)
            kViolet = rt.kP6Violet
        else:
            kViolet = rt.TColor.GetColor("#7a21dd")
    except Exception:  # Defining the color scheme by hand
        kBlue = rt.TColor.GetColor("#5790fc")
        kYellow = rt.TColor.GetColor("#f89c20")
        kRed = rt.TColor.GetColor("#e42536")
        kGrape = rt.TColor.GetColor("#964a8b")
        kGray = rt.TColor.GetColor("#9c9ca1")
        kViolet = rt.TColor.GetColor("#7a21dd")


# # # #
class p8:
    """
    A class to represent the Petroff color scheme with 8 colors.

    Attributes:
    kBlue (int): The color blue.
    kOrange (int): The color orange.
    kRed (int): The color red.
    kPink (int): The color pink.
    kGreen (int): The color green.
    kCyan (int): The color cyan.
    kAzure (int): The color azure.
    kGray (int): The color gray.
    """

    # ROOT may have defined the colors:
    try:
        kBlue = rt.kP8Blue
        kOrange = rt.kP8Orange
        kRed = rt.kP8Red
        kPink = rt.kP8Pink
        kGreen = rt.kP8Green
        kCyan = rt.kP8Cyan
        kAzure = rt.kP8Azure
        kGray = rt.kP8Gray
    except Exception:  # Defining the color scheme by hand
        kBlue = rt.TColor.GetColor("#1845fb")
        kOrange = rt.TColor.GetColor("#ff5e02")
        kRed = rt.TColor.GetColor("#c91f16")
        kPink = rt.TColor.GetColor("#c849a9")
        kGreen = rt.TColor.GetColor("#adad7d")
        kCyan = rt.TColor.GetColor("#86c8dd")
        kAzure = rt.TColor.GetColor("#578dff")
        kGray = rt.TColor.GetColor("#656364")


class p10:
    """
    A class to represent the Petroff color scheme with 10 colors.

    Attributes:
    kBlue (int): The color blue.
    kYellow (int): The color yellow.
    kRed (int): The color red.
    kGray (int): The color gray.
    kViolet (int): The color violet.
    kBrown (int): The color brown.
    kOrange (int): The color orange.
    kGreen (int): The color green.
    """

    # ROOT may have defined the colors:
    try:
        kBlue = rt.kP10Blue
        kYellow = rt.kP10Yellow
        kRed = rt.kP10Red
        kGray = rt.kP10Gray
        kViolet = rt.kP10Violet
        kBrown = rt.kP10Brown
        kOrange = rt.kP10Orange
        kGreen = rt.kP10Green
        kAsh = rt.kP10Ash
        kCyan = rt.kP10Cyan
    except Exception:
        kBlue = rt.TColor.GetColor("#3f90da")
        kYellow = rt.TColor.GetColor("#ffa90e")
        kRed = rt.TColor.GetColor("#bd1f01")
        kGray = rt.TColor.GetColor("#94a4a2")
        kViolet = rt.TColor.GetColor("#832db6")
        kBrown = rt.TColor.GetColor("#a96b59")
        kOrange = rt.TColor.GetColor("#e76300")
        kGreen = rt.TColor.GetColor("#b9ac70")
        kAsh = rt.TColor.GetColor("#717581")
        kCyan = rt.TColor.GetColor("#92dadd")


# # # #
def getPettroffColor(color):  # -> EColor
    """This method returns the object (EColor) associated to a given color in the
    previous sets from a given string to identify it.

    Args:
        color (str): Name of the color given as a string, e.g. 'p8.kBlue'
                     Note: If the color name does not contain a "dot" it is assumed to
                     be a ROOT color by name!

    Returns:
        EColor: color associated to the requested color name.
    """
    if "." in color:
        x = color.split(".")
        return getattr(getattr(sys.modules[__name__], x[0]), x[1])

<<<<<<< HEAD
    # We try to identify a ROOT color...
    try:  # Some versions don't identify GetColorByName as a valid method (still used in CMSSW)
        return rt.TColor.GetColorByName(color)
    except Exception:  # We keep for others some basic/common color names
        pass

    if color in (
        "kWhite",
        "kBlack",
        "kGray",
        "kRed",
        "kGreen",
        "kBlue",
        "kYellow",
        "kMagenta",
        "kCyan",
        "kOrange",
        "kSpring",
        "kTeal",
        "kAzure",
        "kViolet",
        "kPink",
    ):
        return getattr(rt, color)
    return None  # Not valid color!

=======
    # Possible standard color
    if color in ('kWhite','kBlack','kGray',
                 'kRed','kGreen','kBlue','kYellow','kMagenta','kCyan','kOrange',
                 'kSpring','kTeal','kAzure','kViolet','kPink',
                 ):
        return getattr(rt,color)

    # We try to identify a ROOT color...
    try:  # Some versions don't identify GetColorByName as a valid method (still used in CMSSW)
        val = rt.TColor.GetColorByName(color)
        if (val>=0): return rt.TColor.GetColorByName(color)
    except:  # We keep for others some basic/common color names
        pass

    return None   # Not valid color!
>>>>>>> d922020c

# # # #
def getPettroffColorSet(ncolors):
    """This method returns a list of colors for the given number of colors based on
    the previous sets.

    Args:
        ncolors (int): Number of colors to be set for the list of colors (as a minimum!)

    Returns:
        list: list of colors (using the keywords above!)
    """

    print(ncolors)

    if ncolors < 7:  # Using the collection of P6.
        return [p6.kBlue, p6.kYellow, p6.kRed, p6.kGrape, p6.kGray, p6.kViolet]
    elif ncolors < 9:  # Using the collection of P8.
        return [
            p8.kBlue,
            p8.kOrange,
            p8.kRed,
            p8.kPink,
            p8.kGreen,
            p8.kCyan,
            p8.kAzure,
            p8.kGray,
        ]

    # Using the collection of P10... repeating as needed

    dev = [
        p10.kBlue,
        p10.kYellow,
        p10.kRed,
        p10.kGray,
        p10.kViolet,
        p10.kBrown,
        p10.kOrange,
        p10.kGreen,
        p10.kAsh,
        p10.kCyan,
    ]

    i = 10
    while i < ncolors:
        dev.append(dev[i % 10])
        i += 1
    return dev


# # # #
def CreateAlternativePalette(alpha=1):
    """
    Create an alternative color palette for 2D histograms.

    Args:
        alpha (float, optional): The transparency value for the palette colors. Defaults to 1 (opaque).
    """
    red_values = array("d", [0.00, 0.00, 1.00, 0.70])
    green_values = array("d", [0.30, 0.50, 0.70, 0.00])
    blue_values = array("d", [0.50, 0.40, 0.20, 0.15])
    length_values = array("d", [0.00, 0.15, 0.70, 1.00])
    num_colors = 200
    color_table = rt.TColor.CreateGradientColorTable(
        len(length_values),
        length_values,
        red_values,
        green_values,
        blue_values,
        num_colors,
        alpha,
    )
    global usingPalette2D
    usingPalette2D = [color_table + i for i in range(num_colors)]


# # # #
def SetAlternative2DColor(hist=None, style=None, alpha=1):
    """
    Set an alternative colour palette for a 2D histogram.

    Args:
        hist (ROOT.TH2, optional): The 2D histogram to set the colour palette for.
        style (ROOT.TStyle, optional): The style object to use for setting the palette.
        alpha (float, optional): The transparency value for the palette colours. Defaults to 1 (opaque).
    """
    global usingPalette2D
    if usingPalette2D is None:
        CreateAlternativePalette(alpha=alpha)
    if style is None:  # Using the cmsStyle or, if not set the current style.
        global cmsStyle
        if cmsStyle is not None:
            style = cmsStyle
        else:
            style = rt.gStyle

    style.SetPalette(len(usingPalette2D), array("i", usingPalette2D))

    if hist is not None:
        hist.SetContour(len(usingPalette2D))


# # # #
def SetCMSPalette():
    """
    Set the official CMS colour palette for 2D histograms directly.
    """
    cmsStyle.SetPalette(rt.kViridis)
    # cmsStyle.SetPalette(rt.kCividis)


# # # #
def GetPalette(hist):
    """
    Get the colour palette object associated with a histogram.

    Args:
        hist (ROOT.TH1 or ROOT.TH2): The histogram to get the palette from.

    Returns:
        ROOT.TPaletteAxis: The colour palette object.
    """
    UpdatePad()  # Must update the pad to access the palette
    palette = hist.GetListOfFunctions().FindObject("palette")
    return palette


# # # #
def UpdatePalettePosition(
    hist, canv=None, X1=None, X2=None, Y1=None, Y2=None, isNDC=True
):
    """
    Adjust the position of the color palette for a 2D histogram.

    Args:
        hist (ROOT.TH2): The 2D histogram to adjust the palette for.
        canv (ROOT.TCanvas, optional): The canvas containing the histogram. If provided, the palette position will be adjusted based on the canvas margins.
        X1 (float, optional): The left position of the palette in NDC (0-1) or absolute coordinates.
        X2 (float, optional): The right position of the palette in NDC (0-1) or absolute coordinates.
        Y1 (float, optional): The bottom position of the palette in NDC (0-1) or absolute coordinates.
        Y2 (float, optional): The top position of the palette in NDC (0-1) or absolute coordinates.
        isNDC (bool, optional): Whether the provided coordinates are in NDC (True) or absolute coordinates (False). Defaults to True.
    """
    palette = GetPalette(hist)
    if canv is not None and isNDC:  # Ignoring the provided camvas if units are not NDC!
        # If we provide a TPad/Canvas we use the values for it, EXCEPT if explicit
        # values are provided!
        _ = GetCmsCanvasHist(canv)

        if X1 is None:
            X1 = 1 - canv.GetRightMargin() * 0.95
        if X2 is None:
            X2 = 1 - canv.GetRightMargin() * 0.70
        if Y1 is None:
            Y1 = canv.GetBottomMargin()
        if Y2 is None:
            Y2 = 1 - canv.GetTopMargin()

    suffix = ""
    if isNDC:
        suffix = "NDC"

    if X1 is not None:
        getattr(palette, "SetX1" + suffix)(X1)
    if X2 is not None:
        getattr(palette, "SetX2" + suffix)(X2)
    if Y1 is not None:
        getattr(palette, "SetY1" + suffix)(Y1)
    if Y2 is not None:
        getattr(palette, "SetY2" + suffix)(Y2)


# ######## ########  ########        ######  ######## ##    ## ##       ########
#    ##    ##     ## ##     ##      ##    ##    ##     ##  ##  ##       ##
#    ##    ##     ## ##     ##      ##          ##      ####   ##       ##
#    ##    ##     ## ########        ######     ##       ##    ##       ######
#    ##    ##     ## ##   ##              ##    ##       ##    ##       ##
#    ##    ##     ## ##    ##       ##    ##    ##       ##    ##       ##
#    ##    ########  ##     ##       ######     ##       ##    ######## ########


# Turns the grid lines on (true) or off (false)
def cmsGrid(gridOn):
    """
    Enable or disable the grid mode in the CMSStyle. It could also be done by
    calling the corresponding methods for ROOT.gStyle after setting the style.

    Args:
        gridOn (bool): To indicate whether to sets or unset the Grid on the CMSStyle.
    """

    if cmsStyle is not None:
        cmsStyle.SetPadGridX(gridOn)
        cmsStyle.SetPadGridY(gridOn)
    else:
        print("ERROR: You should set the CMS Style before calling cmsGrid")


# # # #
def UpdatePad(pad=None):
    """Update the indicated pad. If none is provided, update the currently active Pad.

    Args:
        pad (TPad or TCanvas, optional): Pad or Canvas to be updated (gPad if none provided)
    """
    if pad is not None:
        pad.RedrawAxis()
        pad.Modified()
        pad.Update()
    else:
        rt.gPad.RedrawAxis()
        rt.gPad.Modified()
        rt.gPad.Update()


# # # #
def setCMSStyle(force=rt.kTRUE):
    """This method allows to define the CMSStyle defaults.

    Args:
        force (ROOT boolean): boolean passed to the application of the Style in ROOT to force to objects loaded after setting the style.
    """
    global cmsStyle
    if cmsStyle is not None:
        del cmsStyle
    cmsStyle = rt.TStyle("cmsStyle", "Style for P-CMS")
    rt.gROOT.SetStyle(cmsStyle.GetName())
    rt.gROOT.ForceStyle(force)
    # for the canvas:
    cmsStyle.SetCanvasBorderMode(0)
    cmsStyle.SetCanvasColor(rt.kWhite)
    cmsStyle.SetCanvasDefH(600)  # Height of canvas
    cmsStyle.SetCanvasDefW(600)  # Width of canvas
    cmsStyle.SetCanvasDefX(0)  # Position on screen
    cmsStyle.SetCanvasDefY(0)
    cmsStyle.SetPadBorderMode(0)
    cmsStyle.SetPadColor(rt.kWhite)
    cmsStyle.SetPadGridX(False)
    cmsStyle.SetPadGridY(False)
    cmsStyle.SetGridColor(0)
    cmsStyle.SetGridStyle(3)
    cmsStyle.SetGridWidth(1)
    # For the frame:
    cmsStyle.SetFrameBorderMode(0)
    cmsStyle.SetFrameBorderSize(1)
    cmsStyle.SetFrameFillColor(0)
    cmsStyle.SetFrameFillStyle(0)
    cmsStyle.SetFrameLineColor(1)
    cmsStyle.SetFrameLineStyle(1)
    cmsStyle.SetFrameLineWidth(1)
    # For the histo:
    cmsStyle.SetHistLineColor(1)
    cmsStyle.SetHistLineStyle(0)
    cmsStyle.SetHistLineWidth(1)
    cmsStyle.SetEndErrorSize(2)
    cmsStyle.SetMarkerStyle(20)
    cmsStyle.SetMarkerSize(
        1
    )  # Not actually set by the TDR Style, but useful to fix default!
    # For the fit/function:
    cmsStyle.SetOptFit(1)
    cmsStyle.SetFitFormat("5.4g")
    cmsStyle.SetFuncColor(2)
    cmsStyle.SetFuncStyle(1)
    cmsStyle.SetFuncWidth(1)
    # For the date:
    cmsStyle.SetOptDate(0)
    # For the TLegend (added by O. Gonzalez, in case people do not/cannot use cmsLeg)
    cmsStyle.SetLegendTextSize(0.04)
    cmsStyle.SetLegendFont(42)
    # Not avaiable    cmsStyle.SetLegendTextColor(rt.kBlack)
    # Not available for now   cmsStyle.SetLegendFillStyle(0)
    cmsStyle.SetLegendBorderSize(0)
    cmsStyle.SetLegendFillColor(0)
    # For the statistics box:
    cmsStyle.SetOptFile(0)
    cmsStyle.SetOptStat(0)  # To display the mean and RMS:   SetOptStat('mr')
    cmsStyle.SetStatColor(rt.kWhite)
    cmsStyle.SetStatFont(42)
    cmsStyle.SetStatFontSize(0.025)
    cmsStyle.SetStatTextColor(1)
    cmsStyle.SetStatFormat("6.4g")
    cmsStyle.SetStatBorderSize(1)
    cmsStyle.SetStatH(0.1)
    cmsStyle.SetStatW(0.15)
    # Margins:
    cmsStyle.SetPadTopMargin(0.05)
    cmsStyle.SetPadBottomMargin(0.13)
    cmsStyle.SetPadLeftMargin(0.16)
    cmsStyle.SetPadRightMargin(0.02)
    # For the Global title:
    cmsStyle.SetOptTitle(0)
    cmsStyle.SetTitleFont(42)
    cmsStyle.SetTitleColor(1)
    cmsStyle.SetTitleTextColor(1)
    cmsStyle.SetTitleFillColor(10)
    cmsStyle.SetTitleFontSize(0.05)
    # For the axis titles:
    cmsStyle.SetTitleColor(1, "XYZ")
    cmsStyle.SetTitleFont(42, "XYZ")
    cmsStyle.SetTitleSize(0.06, "XYZ")
    cmsStyle.SetTitleXOffset(1.1)  # Changed to fitting larger font
    cmsStyle.SetTitleYOffset(1.35)  # Changed to fitting larger font
    # For the axis labels:
    cmsStyle.SetLabelColor(1, "XYZ")
    cmsStyle.SetLabelFont(42, "XYZ")
    cmsStyle.SetLabelOffset(0.012, "XYZ")
    cmsStyle.SetLabelSize(0.05, "XYZ")
    # For the axis:
    cmsStyle.SetAxisColor(1, "XYZ")
    cmsStyle.SetStripDecimals(True)
    cmsStyle.SetTickLength(0.03, "XYZ")
    cmsStyle.SetNdivisions(510, "XYZ")
    cmsStyle.SetPadTickX(1)  # To get tick marks on the opposite side of the frame
    cmsStyle.SetPadTickY(1)
    # Change for log plots:
    cmsStyle.SetOptLogx(0)
    cmsStyle.SetOptLogy(0)
    cmsStyle.SetOptLogz(0)
    # Postscript options:
    cmsStyle.SetPaperSize(20.0, 20.0)
    cmsStyle.SetHatchesLineWidth(2)  # These numbers were preventing hatched histograms!
    cmsStyle.SetHatchesSpacing(1.3)

    # Some additional parameters we need to set as "style"

    if (
        float(".".join(re.split("\\.|/", rt.__version__)[0:2])) >= 6.32
    ):  # Not available before!
        # This change by O. Gonzalez allows to save inside the canvas the
        # informnation about the defined colours.
        rt.TColor.DefinedColors(1)

    # Using the Style.
    cmsStyle.cd()


# # # #
def getCMSStyle():
    """This returns the CMSStyle variable, in case it is required externally,
    although usually it should be accessed via ROOT.gStyle after setting it.
    """
    return cmsStyle


#  ######  ##     ##  ######       ##       ##     ## ##     ## ####
# ##    ## ###   ### ##    ##      ##       ##     ## ###   ###  ##
# ##       #### #### ##            ##       ##     ## #### ####  ##
# ##       ## ### ##  ######       ##       ##     ## ## ### ##  ##
# ##       ##     ##       ##      ##       ##     ## ##     ##  ##
# ##    ## ##     ## ##    ##      ##       ##     ## ##     ##  ##
#  ######  ##     ##  ######       ########  #######  ##     ## ####


def CMS_lumi(pad, iPosX=11, scaleLumi=1):
    """
    Draw the CMS text and luminosity information on the specified pad.

    Args:
        pad (ROOT.TPad): The pad to draw on.
        iPosX (int, optional): The position of the CMS logo. Defaults to 11 (top-left, left-aligned).
                               Set it to 0 to put it outside the box (top left)
        scaleLumi (float, optional): Scale factor for the luminosity text size (default is 1, no scaling).
    """
    relPosX = 0.035
    relPosY = 0.035
    relExtraDY = 1.2
    outOfFrame = int(iPosX / 10) == 0
    alignX_ = max(int(iPosX / 10), 1)
    alignY_ = 1 if iPosX == 0 else 3
    align_ = 10 * alignX_ + alignY_
    H = pad.GetWh() * pad.GetHNDC()
    W = pad.GetWw() * pad.GetWNDC()
    L = pad.GetLeftMargin()
    t = pad.GetTopMargin()
    r = pad.GetRightMargin()
    b = pad.GetBottomMargin()
    outOfFrame_posY = 1 - t + lumiTextOffset * t
    pad.cd()

    lumiText = cms_lumi
    if cms_energy != "":
        lumiText += " (" + cms_energy + ")"

    drawText(
        text=lumiText,
        posX=1 - r,
        posY=outOfFrame_posY,
        font=42,
        align=31,
        size=lumiTextSize * t * scaleLumi,
    )

    # Now we go to the CMS message:

    posX_ = 0
    if iPosX % 10 <= 1:
        posX_ = L + relPosX * (1 - L - r)
    elif iPosX % 10 == 2:
        posX_ = L + 0.5 * (1 - L - r)
    elif iPosX % 10 == 3:
        posX_ = 1 - r - relPosX * (1 - L - r)

    posY_ = 1 - t - relPosY * (1 - t - b)

    if outOfFrame:  #  CMS logo and extra text out of the frame
        if (
            len(useCmsLogo) > 0
        ):  # Using CMS Logo instead of the text label (uncommon and discouraged!)
            print(
                "WARNING: Usage of (graphical) CMS-logo outside the frame is not currently supported!"
            )
        #        else {
        if len(cmsText) > 0:
            drawText(cmsText, L, outOfFrame_posY, cmsTextFont, 11, cmsTextSize * t)

            # Checking position of the extraText after the CMS logo text.
            scale = 1
            if W > H:
                scale = H / float(W)  # For a rectangle
            L += 0.043 * (extraTextFont * t * cmsTextSize) * scale

        if len(extraText) > 0:  # Only if something to write
            drawText(
                extraText,
                L,
                outOfFrame_posY,
                extraTextFont,
                align_,
                extraOverCmsTextSize * cmsTextSize * t,
            )

        if len(additionalInfo) > 0:  # This is currently not supported!
            print(
                "WARNING: Additional Info for the CMS-info part outside the frame is not currently supported!"
            )

    else:  # In the frame!
        if len(useCmsLogo) > 0:  # Using CMS Logo instead of the text label
            posX_ = L + 0.045 * (1 - L - r) * W / H
            posY_ = 1 - t - 0.045 * (1 - t - b)
            # Note this is only for TCanvas!
            addCmsLogo(pad, posX_, posY_ - 0.15, posX_ + 0.15 * H / W, posY_)

        else:
            if len(cmsText) > 0:
                drawText(cmsText, posX_, posY_, cmsTextFont, align_, cmsTextSize * t)
                # Checking position of the extraText after the CMS logo text.
                posY_ -= relExtraDY * cmsTextSize * t

            if len(extraText) > 0:  # Only if something to write
                drawText(
                    extraText,
                    posX_,
                    posY_,
                    extraTextFont,
                    align_,
                    extraOverCmsTextSize * cmsTextSize * t,
                )
            else:
                posY_ += relExtraDY * cmsTextSize * t  # Preparing for additional text!

            for ind, tt in enumerate(additionalInfo):
                drawText(
                    tt,
                    posX_,
                    posY_
                    - 0.004
                    - (relExtraDY * extraOverCmsTextSize * cmsTextSize * t / 2 + 0.02)
                    * (ind + 1),
                    additionalInfoFont,
                    align_,
                    extraOverCmsTextSize * cmsTextSize * t,
                )

    UpdatePad(pad)


# # # #
def drawText(text, posX, posY, font, align, size):
    """This method allows to draw a given text with all the provided characteristics.

    Args:
        text (str): text to be written in the Current TPad/TCanvas.
        posX (float): position in X (using NDC) where to place the text.
        posY (float): poisition in Y (using NDC) where to place the text.
        font (Font_t): Font to be used.
        align (int): Alignment code for the text.
        size (float): Size of the text.
    """
    latex = rt.TLatex()
    latex.SetNDC()
    latex.SetTextAngle(0)
    latex.SetTextColor(rt.kBlack)

    latex.SetTextFont(font)
    latex.SetTextAlign(align)
    latex.SetTextSize(size)
    latex.DrawLatex(posX, posY, text)


# # # #
def addCmsLogo(canv, x0, y0, x1, y1, logofile=None):
    """This is a method to draw the CMS logo (that should be set using the
    corresponding method or on the fly) in a TPad set at the indicated location
    of the currently used TPad.

    Args:
        canv (TCanvas): CMSCanvas that needs to be used to plot the CMSLogo.
        x0 (float): X position (in relative dimensions) of the lower-left corner of the logo
        y0 (float): Y position (in relative dimensions) of the lower-left corner of the logo.
        x1 (float): X position (in relative dimensions) of the upper-left corner of the logo.
        y1 (floar): Y position (in relative dimensions) of the upper-left corner of the logo.
        logofile (str,optional): filename (with path) for the logo picture (see SetCmsLogoFilename for details)
    """

    if logofile is not None:
        SetCmsLogoFilename(logofile)  # Trying to load the picture file!

    if len(useCmsLogo) == 0:
        print(
            "ERROR: Not possible to add the CMS Logo as the file is not properly defined (not found?)"
        )
        return

    # Checking we actually have a TCanvas:

    if canv.Class().GetName() != "TCanvas":  # For now reporting an error!
        print(
            "ERROR: You cannot use a picture for the CMS logo if you do not provide a TCanvas for the plot"
        )
        return

    # Addint a TPad with the picture!

    CMS_logo = rt.TASImage(useCmsLogo)

    oldpad = rt.gPad

    pad_logo = rt.TPad("logo", "logo", x0, y0, x1, y1)
    pad_logo.Draw()
    pad_logo.cd()
    CMS_logo.Draw("X")
    pad_logo.Modified()

    oldpad.cd()
    UpdatePad()  # For gPad


# ########  ##        #######  ######## ######## #### ##    ##  ######         ##     ##    ###     ######  ########   #######   ######
# ##     ## ##       ##     ##    ##       ##     ##  ###   ## ##    ##        ###   ###   ## ##   ##    ## ##     ## ##     ## ##    ##
# ##     ## ##       ##     ##    ##       ##     ##  ####  ## ##              #### ####  ##   ##  ##       ##     ## ##     ## ##
# ########  ##       ##     ##    ##       ##     ##  ## ## ## ##   ####       ## ### ## ##     ## ##       ########  ##     ##  ######
# ##        ##       ##     ##    ##       ##     ##  ##  #### ##    ##        ##     ## ######### ##       ##   ##   ##     ##       ##
# ##        ##       ##     ##    ##       ##     ##  ##   ### ##    ##        ##     ## ##     ## ##    ## ##    ##  ##     ## ##    ##
# ##        ########  #######     ##       ##    #### ##    ##  ######         ##     ## ##     ##  ######  ##     ##  #######   ######


# Create canvas with predefined axix and CMS logo
def cmsCanvas(
    canvName,
    x_min,
    x_max,
    y_min,
    y_max,
    nameXaxis,
    nameYaxis,
    square=True,
    iPos=11,
    extraSpace=0,
    with_z_axis=False,
    scaleLumi=1,
    yTitOffset=None,
):
    """
    Create a canvas with CMS style and predefined axis labels.

    Args:
        canvName (str): The name of the canvas.
        x_min (float): The minimum value of the x-axis.
        x_max (float): The maximum value of the x-axis.
        y_min (float): The minimum value of the y-axis.
        y_max (float): The maximum value of the y-axis.
        nameXaxis (str): The label for the x-axis.
        nameYaxis (str): The label for the y-axis.
        square (bool, optional): Whether to create a square canvas. Defaults to True.
        iPos (int, optional): The position of the CMS logo. Defaults to 11 (top-left, left-aligned). Alternatives are 33 (top-right, right-aligned), 22 (center, centered) and 0 (out of frame, in exceptional cases). Position is calculated as 10*(alignment 1/2/3) + position (1/2/3 = l/c/r).
        extraSpace (float, optional): Additional space to add to the left margin to fit labels. Defaults to 0.
        with_z_axis (bool, optional): Whether to include a z-axis for 2D histograms. Defaults to False.
        scaleLumi (float, optional): Scale factor for the luminosity text size. Default is 1.0 indicating no scale
        yTitOffset (float, optional): Set the value for the Y-axis title offset in case default is not good. [Added by O. Gonzalez]

    Returns:
        ROOT.TCanvas (ROOT.TCanvas): The created canvas.
    """

    # Set CMS style if not set already.
    if cmsStyle is None:
        setCMSStyle()

    # Set canvas dimensions and margins
    W_ref = 600 if square else 800
    H_ref = 600 if square else 600

    W = W_ref
    H = H_ref
    T = 0.07 * H_ref
    B = 0.125 * H_ref  # Changing this to allow more space in X-title (i.e. subscripts)
    L = 0.145 * H_ref   # Changing this to leave more space to the title
    R = 0.05 * H_ref  # Changing this to leave more space

    # The position of the y-axis title may also change a bit the plot:
    if yTitOffset is None:
        y_offset = 1.2 if square else 0.78  # Changed to fitting larger font
    else:
        y_offset = yTitOffset

    if (y_offset<1.5): L += y_offset*50-60  # Some adjustment
    elif (y_offset<1.8): L += (y_offset-1.4)*35+25

    canv = rt.TCanvas(canvName, canvName, 50, 50, W, H)
    canv.SetFillColor(0)
    canv.SetBorderMode(0)
    canv.SetFrameFillStyle(0)
    canv.SetFrameBorderMode(0)
    canv.SetLeftMargin(L / W + extraSpace)
    canv.SetRightMargin(R / W)
    if with_z_axis:
        canv.SetRightMargin(B / W + 0.03)
    canv.SetTopMargin(T / H)
    canv.SetBottomMargin(B / H + 0.02)

    # Draw frame and set axis labels
    h = canv.DrawFrame(x_min, y_min, x_max, y_max)

    h.GetYaxis().SetTitleOffset(y_offset)
    h.GetXaxis().SetTitleOffset(1.05)  # Changed to fitting larger font
    h.GetXaxis().SetTitle(nameXaxis)
    h.GetYaxis().SetTitle(nameYaxis)
    h.Draw("AXIS")

    # Draw CMS logo and update canvas
    CMS_lumi(canv, iPos, scaleLumi=scaleLumi)
    UpdatePad(canv)
    canv.RedrawAxis()
    canv.GetFrame().Draw()
    return canv


# # # #
def GetCmsCanvasHist(canv):
    """
    Get the histogram frame object from a canvas created with cmsCanvas (or any TPad).

    Args:
        canv (ROOT.TCanvas): The canvas to get the histogram frame from (that can be any TPad).

    Returns:
        ROOT.TH1: The histogram frame object.
    """
    return canv.GetListOfPrimitives().FindObject("hframe")


# # # #
def cmsCanvasResetAxes(canv, x_min, x_max, y_min, y_max):
    """
    Reset the axis ranges of a canvas created with cmsCanvas.

    Args:
        canv (ROOT.TCanvas): The canvas to reset the axis ranges for.
        x_min (float): The minimum value of the x-axis.
        x_max (float): The maximum value of the x-axis.
        y_min (float): The minimum value of the y-axis.
        y_max (float): The maximum value of the y-axis.
    """
    GetCmsCanvasHist(canv).GetXaxis().SetRangeUser(x_min, x_max)
    GetCmsCanvasHist(canv).GetYaxis().SetRangeUser(y_min, y_max)


def cmsDiCanvas(
    canvName,
    x_min,
    x_max,
    y_min,
    y_max,
    r_min,
    r_max,
    nameXaxis,
    nameYaxis,
    nameRatio,
    square=True,
    iPos=11,
    extraSpace=0,
    scaleLumi=1,
):
    """
    Create a canvas with CMS style and predefined axis labels, with a ratio pad.

    Args:
        canvName (str): The name of the canvas.
        x_min (float): The minimum value of the x-axis.
        x_max (float): The maximum value of the x-axis.
        y_min (float): The minimum value of the y-axis.
        y_max (float): The maximum value of the y-axis.
        r_min (float): The minimum value of the ratio axis.
        r_max (float): The maximum value of the ratio axis.
        nameXaxis (str): The label for the x-axis.
        nameYaxis (str): The label for the y-axis.
        nameRatio (str): The label for the ratio axis.
        square (bool, optional): Whether to create a square canvas. Defaults to True.
        iPos (int, optional): The position of the CMS text. Defaults to 11 (top-left, left-aligned).
        extraSpace (float, optional): Additional space to add to the left margin to fit labels. Defaults to 0.
        scaleLumi (float, optional): Scale factor for the luminosity text size. Default is 1 that means no scaling.

    Returns:
        ROOT.TCanvas: The created canvas.
    """

    # Set CMS style if not set
    if cmsStyle is None:
        setCMSStyle()

    # Set canvas dimensions and margins
    W_ref = 700 if square else 800
    H_ref = 600 if square else 500
    # Set bottom pad relative height and relative margin
    F_ref = 1.0 / 3.0
    M_ref = 0.03
    # Set reference margins
    T_ref = 0.07
    B_ref = 0.13
    L = 0.15 if square else 0.12
    R = 0.05
    # Calculate total canvas size and pad heights
    W = W_ref
    H = int(H_ref * (1 + (1 - T_ref - B_ref) * F_ref + M_ref))
    Hup = H_ref * (1 - B_ref)
    Hdw = H - Hup
    # references for T, B, L, R
    Tup = T_ref * H_ref / Hup
    Tdw = M_ref * H_ref / Hdw
    Bup = 0.022
    Bdw = B_ref * H_ref / Hdw

    canv = rt.TCanvas(canvName, canvName, 50, 50, W, H)
    canv.SetFillColor(0)
    canv.SetBorderMode(0)
    canv.SetFrameFillStyle(0)
    canv.SetFrameBorderMode(0)
    canv.SetFrameLineColor(0)
    canv.SetFrameLineWidth(0)
    canv.Divide(1, 2)

    canv.cd(1)
    rt.gPad.SetPad(0, Hdw / H, 1, 1)
    rt.gPad.SetLeftMargin(L)
    rt.gPad.SetRightMargin(R)
    rt.gPad.SetTopMargin(Tup)
    rt.gPad.SetBottomMargin(Bup)

    hup = canv.cd(1).DrawFrame(x_min, y_min, x_max, y_max)
    hup.GetYaxis().SetTitleOffset(extraSpace + (1.1 if square else 0.9) * Hup / H_ref)
    hup.GetXaxis().SetTitleOffset(999)
    hup.GetXaxis().SetLabelOffset(999)
    hup.SetTitleSize(hup.GetTitleSize("Y") * H_ref / Hup, "Y")
    hup.SetLabelSize(hup.GetLabelSize("Y") * H_ref / Hup, "Y")
    hup.GetYaxis().SetTitle(nameYaxis)

    CMS_lumi(rt.gPad, iPos, scaleLumi=scaleLumi)

    canv.cd(2)
    rt.gPad.SetPad(0, 0, 1, Hdw / H)
    rt.gPad.SetLeftMargin(L)
    rt.gPad.SetRightMargin(R)
    rt.gPad.SetTopMargin(Tdw)
    rt.gPad.SetBottomMargin(Bdw)

    hdw = canv.cd(2).DrawFrame(x_min, r_min, x_max, r_max)
    # Scale text sizes and margins to match normal size
    hdw.GetYaxis().SetTitleOffset(extraSpace + (1.0 if square else 0.8) * Hdw / H_ref)
    hdw.GetXaxis().SetTitleOffset(0.9)
    hdw.SetTitleSize(hdw.GetTitleSize("Y") * H_ref / Hdw, "Y")
    hdw.SetLabelSize(hdw.GetLabelSize("Y") * H_ref / Hdw, "Y")
    hdw.SetTitleSize(hdw.GetTitleSize("X") * H_ref / Hdw, "X")
    hdw.SetLabelSize(hdw.GetLabelSize("X") * H_ref / Hdw, "X")
    hdw.SetLabelOffset(hdw.GetLabelOffset("X") * H_ref / Hdw, "X")
    hdw.GetXaxis().SetTitle(nameXaxis)
    hdw.GetYaxis().SetTitle(nameRatio)

    # Set tick lengths to match original (these are fractions of axis length)
    hdw.SetTickLength(hdw.GetTickLength("Y") * H_ref / Hup, "Y")  # ?? ok if 1/3
    hdw.SetTickLength(hdw.GetTickLength("X") * H_ref / Hdw, "X")

    # Reduce divisions to match smaller height (default n=510, optim=kTRUE)
    hdw.GetYaxis().SetNdivisions(505)
    hdw.Draw("AXIS")
    canv.cd(1)
    UpdatePad(canv.cd(1))
    canv.cd(1).RedrawAxis()
    canv.cd(1).GetFrame().Draw()
    return canv


def cmsLeg(
    x1, y1, x2, y2, textSize=0.04, textFont=42, textColor=rt.kBlack, columns=None
):
    """
    Create a legend with CMS style.

    Args:
        x1 (float): The left position of the legend in NDC (0-1).
        y1 (float): The bottom position of the legend in NDC (0-1).
        x2 (float): The right position of the legend in NDC (0-1).
        y2 (float): The top position of the legend in NDC (0-1).
        textSize (float, optional): The text size of the legend entries. Defaults to 0.04.
        textFont (int, optional): The font of the legend entries. Defaults to 42 (helvetica).
        textColor (int, optional): The color of the legend entries. Defaults to kBlack.
        columns (int, optional): The number of columns in the legend.

    Returns:
        ROOT.TLegend: The created legend.
    """
    leg = rt.TLegend(x1, y1, x2, y2, "", "brNDC")
    leg.SetTextSize(textSize)
    leg.SetTextFont(textFont)
    leg.SetTextColor(textColor)
    leg.SetBorderSize(0)
    leg.SetFillStyle(0)
    leg.SetFillColor(0)
    if columns:
        leg.SetNColumns(columns)
    leg.Draw()
    return leg


# # # #
def addToLegend(leg, *objs):
    """
    Add to the given TLegend the indicated elements (tuples or lists with references to ROOT
    TObjects and the information required by the TLegend).

    Written by O. Gonzalez.
    Args:
        leg (ROOT.TLegend): The legend to add the elements to.
        *objs: any number of arguments with a tuple or list with three elements each,
               being (ROOT.TObject,str,str) where the first is the TObject to add,
               the second the label for the TLegend and the third the identifier for the legend.
    """

    # We simply loop over the elements to

    for xobj in objs:
        leg.AddEntry(*xobj)  # Same as leg.AddEntry(xobj[0],xobj[1],xobj[2])


# # # #
def cmsHeader(
    leg,
    legTitle,
    textAlign=12,
    textSize=0.04,
    textFont=42,
    textColor=rt.kBlack,
    isToRemove=True,
):
    """
    Add a header to a legend with CMS style.

    Args:
        leg (ROOT.TLegend): The legend to add the header to.
        legTitle (str): The title of the header.
        textAlign (int, optional): The alignment of the header text. Defaults to 12 (centered).
        textSize (float, optional): The text size of the header. Defaults to 0.04.
        textFont (int, optional): The font of the header. Defaults to 42 (helvetica).
        textColor (int, optional): The color of the header. Defaults to kBlack.
        isToRemove (bool, optional): Whether to remove the default header and replace it with the new one. Defaults to True.
    """
    header = rt.TLegendEntry(0, legTitle, "h")
    header.SetTextFont(textFont)
    header.SetTextSize(textSize)
    header.SetTextAlign(textAlign)
    header.SetTextColor(textColor)
    if isToRemove:
        leg.SetHeader(legTitle, "C")
        leg.GetListOfPrimitives().Remove(leg.GetListOfPrimitives().At(0))
        leg.GetListOfPrimitives().AddAt(header, 0)
    else:
        leg.GetListOfPrimitives().AddLast(header)


# ########  ########     ###    ##      ##
# ##     ## ##     ##   ## ##   ##  ##  ##
# ##     ## ##     ##  ##   ##  ##  ##  ##
# ##     ## ########  ##     ## ##  ##  ##
# ##     ## ##   ##   ######### ##  ##  ##
# ##     ## ##    ##  ##     ## ##  ##  ##
# ########  ##     ## ##     ##  ###  ###


def cmsDraw(
    h,
    style,
    marker=rt.kFullCircle,
    msize=1.0,
    mcolor=rt.kBlack,
    lstyle=rt.kSolid,
    lwidth=1,
    lcolor=-1,
    fstyle=1001,
    fcolor=rt.kYellow + 1,
    alpha=-1,
):
    """
    Draw a histogram with CMS style.

    Args:
        h (ROOT.TH1 or ROOT.TH2): The histogram to draw.
        style (str): The drawing style (e.g., "HIST", "P", etc.).
        marker (int, optional): The marker style. Defaults to kFullCircle.
        msize (float, optional): The marker size. Defaults to 1.0.
        mcolor (int, optional): The marker color. Defaults to kBlack.
        lstyle (int, optional): The line style. Defaults to kSolid.
        lwidth (int, optional): The line width. Defaults to 1.
        lcolor (int, optional): The line color. If -1, uses the marker color. Defaults to -1.
        fstyle (int, optional): The fill style. Defaults to 1001 (solid).
        fcolor (int, optional): The fill color. Defaults to kYellow+1.
        alpha (float, optional): The transparency value for the fill color (0-1). If -1, uses the default transparency. Defaults to -1.
    """
    h.SetMarkerStyle(marker)
    h.SetMarkerSize(msize)
    h.SetMarkerColor(mcolor)
    h.SetLineStyle(lstyle)
    h.SetLineWidth(lwidth)
    h.SetLineColor(mcolor if lcolor == -1 else lcolor)
    h.SetFillStyle(fstyle)
    h.SetFillColor(fcolor)
    if alpha > 0:
        h.SetFillColorAlpha(fcolor, alpha)

    # We expect this command to be used with an alreasdy-defined canvas.
    prefix = "SAME"
    if "SAME" in style:
        prefix = ""

    h.Draw(prefix + style)
    # This change (by O. Gonzalez) is to put the "SAME" at the beginning so
    # style may override it if needed. It also allows to use "SAMES" just by
    # starting the style with a single S.


def cmsDrawLine(line, lcolor=rt.kRed, lstyle=rt.kSolid, lwidth=2):
    """
    Draw a line with CMS style.

    Args:
        line (ROOT.TLine): The line to draw.
        lcolor (int, optional): The line color. Defaults to kRed.
        lstyle (int, optional): The line style. Defaults to kSolid.
        lwidth (int, optional): The line width. Defaults to 2.
    """
    line.SetLineStyle(lstyle)
    line.SetLineColor(lcolor)
    line.SetLineWidth(lwidth)
    line.Draw("SAME")


# # # #
def cmsObjectDraw(obj, opt="", **kwargs):
    """This method allows to plot the indicated object by modifying optionally the
    configuration of the object itself using named parameters referring to the
    methods to call.

    Examples of use:

            cmsstyle.cmsObjectDraw(hist,'HISTSAME',LineColor=ROOT.kRed,FillColor=ROOT.kRed,FillStyle=3555)
            cmsstyle.cmsObjectDraw(hist,'E',SetLineColor=ROOT.kRed,MarkerStyle=ROOT.kFullCircle)
            cmsstyle.cmsObjectDraw(hist,'SE',SetLineColor=cmsstyle.p6.kBlue,MarkerStyle=ROOT.kFullCircle)

            cmsstyle.cmsObjectDraw(hist,'SCATSAME')  # Just 'SCAT' does not work, for some reason... "SCAT" is considered obsolete (?)

    Written by O. Gonzalez.

    Args:
        obj (ROOT object): Any drawable ROOT object.
        opt (str, optional): The plotting option. It does not need to include SAME as it is prefixed to it. Starting that opt with "S" converts that "SAME" in "SAMES" (e.g. to include the stats box). Using "SAMES" or "SAME" in opt makes the prefix not being used.
        **kwargs (ROOT styling object, optional): Parameter names correspond to object styling method and arguments correspond to stilying ROOT objects: e.g. `SetLineColor=ROOT.kRed`. A method starting with "Set" may omite the "Set" part: i.e. `LineColor=ROOT.kRed`.
    """

    setRootObjectProperties(obj, **kwargs)

    prefix = "SAME"
    if "SAME" in opt:
        prefix = ""
    obj.Draw(prefix + opt)


# # # #
def buildTHStack(histlist, colorlist=None, opt="STACK", **kwargs):
    """This method allows to build a THStack out of a list of histograms and
    configure at the same time the colors to be used with each histogram and
    some possible general configurations.

    Examples of use:

        hs = cmsstyle.buildTHStack([h1,h2,hg])

        hs = cmsstyle.buildTHStack([h1,h2,hg],[cmsstyle.p10.kBrown,cmsstyle.p10.kBlue,cmsstyle.p10.kOrange],"STACK",FillStyle=3005,FillColor=-1,LineColor=-1)

    Written by O. Gonzalez.

    Args:
        histlist (list/tuple): list of histograms to add in order to the THStack to be built!
        colorlist (list/tuple, optional): list of colors to be used as the color for each histogram
        opt (str,optional): option to be used to create the THStack.

        **kwargs (ROOT styling object, optional): Parameter names correspond to
                  object styling method and arguments correspond to stilying ROOT objects:
                  e.g. `SetLineColor=ROOT.kRed`. A method starting with "Set" may omite the
                  "Set" part: i.e. `LineColor=ROOT.kRed`.
                  Note that any color style that is to be changed is adapted in a "per-histogram"
                  mode. Also check the default below! (to avois the default, use NoDefault=None)

    Returns:
        ROOT.THStack: the created THStack.
    """

    if opt is None or len(opt) == 0:
        opt = "STACK"  # The default for using "" or None!

    hstack = rt.THStack("hstack", opt)

    if len(kwargs) == 0:  # If no configuration arguments, we use a default!
        kwargs["FillColor"] = -1  # The colors list is used!
        kwargs["FillStyle"] = 1001

    elif "NoDefault" in kwargs:
        kwargs.clear()  # Nothing is used!

    # If the provided color list is not useful, we get one from Pettroff's sets
    ncolors = 0 if colorlist is None else len(colorlist)
    if ncolors == 0 and len(histlist) > 0:
        # Need to build a set of colors from Petroff's sets!
        ncolors = len(histlist)
        colorlist = getPettroffColorSet(ncolors)

    # Looping over the histograms to generate the THStack

    ihst = 0
    for xhst in histlist:
        # We may modify the histogram... indeed it should be given! When no
        # argument is given, we use FillColor by default for stack histograms
        # (see values for default above inb the code!)

        for xcnf in kwargs.items():
            if xcnf[0] == "SetLineColor" or xcnf[0] == "LineColor":
                xhst.SetLineColor(
                    colorlist[ihst]
                )  # NOTE: FOR THE COLOR WE USE THE VECTOR!
            elif xcnf[0] == "SetFillColor" or xcnf[0] == "FillColor":
                xhst.SetFillColor(colorlist[ihst])
            elif xcnf[0] == "SetMarkerColor" or xcnf[0] == "MarkerColor":
                xhst.SetMarkerColor(colorlist[ihst])

            else:
                setRootObjectProperties(xhst, **{xcnf[0]: xcnf[1]})

        # Adding it!
        hstack.Add(xhst)
        ihst += 1

    return hstack


# # #
def buildAndDrawTHStack(
    objs, leg, reverseleg=True, colorlist=None, stackopt="STACK", **kwargs
):
    """This method allows to build and draw a THStack with a single command.

    Basically it reduces to a single command the calls to buildTHStack, to
    addToLegend and to cmsObjectDraw for the most common case.

    Examples of use:

        hs = cmsstyle.buildAndDrawTHStack([(h2,"Sample 2",'f'),
                                            (h1,"Sample 1",'f'),
                                           (hg,"Sample G",'f')],
                                          plotlegend,True,[cmsstyle.p10.kBrown,cmsstyle.p10.kBlue,cmsstyle.p10.kOrange],"STACK")


    Written by O. Gonzalez.

    Args:
        objs (list/tuple of (ROOT.TH1,str,str) tuples): list of objects, organized as
             tuples containing each of histograms to be added to the THStack with its
             label and option for the legend.
        leg (ROOT.TLegend): legend to which the THStack members may be added.
        reverseleg (bool, optional): whether elements should be added to the legend in reverse order.
        colorlist (list/tuple, optional): list of colors to be used as the color for each histogram.
        stackopt (str,optional): option to define the THStack.
        **kwargs (ROOT styling object, optional): Parameter names correspond to
                  object styling method and arguments correspond to stilying ROOT objects:
                  e.g. `SetLineColor=ROOT.kRed`. A method starting with "Set" may omite the
                  "Set" part: i.e. `LineColor=ROOT.kRed`.

    Returns:
        ROOT.THStack: the created THStack.
    """

    # We get a list with the histogram!
    histlist = [x[0] for x in objs]

    hs = buildTHStack(histlist, colorlist, stackopt, **kwargs)

    # We add the histograms to the legend... perhaps looping in reverse order!
    if reverseleg:
        for xobj in reversed(objs):
            leg.AddEntry(*xobj)
    else:
        for xobj in objs:
            leg.AddEntry(*xobj)

    cmsObjectDraw(hs, "")  # Also drawing it!

    return hs


# # # #
def changeStatsBox(canv, ipos_x1=None, y1pos=None, x2pos=None, y2pos=None, **kwargs):
    """This method allows to obtain the StatsBox from the given Canvas and modify
    its position and, additionally, modify its properties using named keywords
    arguments.

    Written by O. Gonzalez.

    The ipos_x0 may be set to a numeric value in NDC coordinates OR a
    predefined position using a string of the following:

            'tr' -> Drawn in the Top-Right part of the frame including the plot.
            'tl' -> Drawn in the Top-Left part of the frame including the plot.
            'br' -> Drawn in the Bottom-Right part of the frame including the plot.
            'bl' -> Drawn in the Bottom-Left part of the frame including the plot.

    In this case the second coordinate may be used to scale the x-dimension
    (for readability), and the third may be used to scale the y-dimension (usually not needed)

    Examples of use:

            cmsstyle.changeStatsBox(canv,'tr',FillColor=ROOT.kRed,FillStyle=3555)
            cmsstyle.changeStatsBox(canv,'tl',SetTextColor=ROOT.kRed,SetFontSize=0.03)
            cmsstyle.changeStatsBox(canv,'tl',1.2,SetTextColor=ROOT.kRed,SetFontSize=0.03)

    (A method starting with "Set" may omite the "Set" part)

    Args:
        canv (ROOT.TCanvas or ROOT.TPaveStats): canvas to which we modify the stats box (or directly the TPaveStats to change)
        ipos_x1 (str or float): position for the stats box. Use a predefined string of a location or an NDC x coordinate number
        y1pos (float): NDC y coordinate number or a factor to scale the width of the box when using a predefined location.
        x2pos (float): NDC x coordinate number or a factor to scale the height of the box when using a predefined location.
        y2pos (float): NDC y coordinate number or ignored value.
        **kwargs: Arbitrary keyword arguments for mofifying the properties of the stats box using Set methods or similar.

    Returns:
        The Stats Box so it may be access externally.
    """

    stbox = canv
    if canv.Class().GetName() != "TPaveStats":  # Very likely a TPad or TCanvas
        canv.Update()  # To be sure we have created the statistic box
        stbox = canv.GetPrimitive("stats")

        if stbox.Class().GetName() != "TPaveStats":
            raise ReferenceError(
                'ERROR: Trying to change the StatsBox when it has not been enabled... activate it with SetOptStat (and use "SAMES" or equivalent)'
            )

    setRootObjectProperties(stbox, **kwargs)

    # We may change the position... first chosing how:
    if isinstance(ipos_x1, str):
        # When we deal with a TPaveStats directly we should have real coordinates, not the predefined strings.
        if canv.Class().GetName() == "TPaveStats":
            raise TypeError(
                "ERROR: When proving a TPaveStats to changeStatsBox the coordinates should be numbers"
            )

        a = ipos_x1.lower()
        x = None
        # The size may be modified depending on the text size. Note that the text
        # size is 0, it is adapted to the box size (I think)
        textsize = (
            0 if (stbox.GetTextSize() == 0) else 6 * (stbox.GetTextSize() - 0.025)
        )
        xsize = (1 - canv.GetRightMargin() - canv.GetLeftMargin()) * (
            1 if y1pos is None else y1pos
        )  # Note these parameters looses their "x"-"y" nature.
        ysize = (1 - canv.GetBottomMargin() - canv.GetTopMargin()) * (
            1 if x2pos is None else x2pos
        )

        yfactor = 0.05 + 0.05 * stbox.GetListOfLines().GetEntries()

        if a == "tr":
            x = {
                "SetX1NDC": 1 - canv.GetRightMargin() - xsize * 0.33 - textsize,
                "SetY1NDC": 1 - canv.GetTopMargin() - ysize * yfactor - textsize,
                "SetX2NDC": 1 - canv.GetRightMargin() - xsize * 0.03,
                "SetY2NDC": 1 - canv.GetTopMargin() - ysize * 0.03,
            }
        elif a == "tl":
            x = {
                "SetX1NDC": canv.GetLeftMargin() + xsize * 0.03,
                "SetY1NDC": 1 - canv.GetTopMargin() - ysize * yfactor - textsize,
                "SetX2NDC": canv.GetLeftMargin() + xsize * 0.33 + textsize,
                "SetY2NDC": 1 - canv.GetTopMargin() - ysize * 0.03,
            }
        elif a == "bl":
            x = {
                "SetX1NDC": canv.GetLeftMargin() + xsize * 0.03,
                "SetY1NDC": canv.GetBottomMargin() + ysize * 0.03,
                "SetX2NDC": canv.GetLeftMargin() + xsize * 0.33 + textsize,
                "SetY2NDC": canv.GetBottomMargin() + ysize * yfactor + textsize,
            }
        elif a == "br":
            x = {
                "SetX1NDC": 1 - canv.GetRightMargin() - xsize * 0.33 - textsize,
                "SetY1NDC": canv.GetBottomMargin() + ysize * 0.03,
                "SetX2NDC": 1 - canv.GetRightMargin() - xsize * 0.03,
                "SetY2NDC": canv.GetBottomMargin() + ysize * yfactor + textsize,
            }

        if x is None:
            print(
                "ERROR: Invalid code provided to position the statistics box: {ipos_x1}".format(
                    ipos_x1=ipos_x1
                )
            )
        else:
            for xkey, xval in x.items():
                getattr(stbox, xkey)(xval)

    else:  # We change the values that are not None
        for xkey, xval in {
            "ipos_x1": "SetX1NDC",
            "y1pos": "SetY1NDC",
            "x2pos": "SetX2NDC",
            "y2pos": "SetY2NDC",
        }.items():
            x = locals()[xkey]
            if x is not None:
                getattr(stbox, xval)(x)

    UpdatePad(canv)  # To update the TCanvas or TPad.

    return stbox


# # # #
def setRootObjectProperties(obj, **kwargs):
    """This method allows to modify the properties of a ROOT object using a list of
    named keyword arguments to call the associated methods.

    Written by O. Gonzalez.

    Mostly intended to be called from other routines within the project, but it
    can be used externally with a call like e.g.

    cmsstyle.setRootObjectProperties(hist,FillColor=ROOT.kRed,FillStyle=3555,SetLineColor=cmsstyle.p6.kBlue)

    (A method starting with "Set" may omite the "Set" part)

    Args:
        obj (ROOT TObject): ROOT object to which we want to change the properties
        **kwargs: Arbitrary keyword arguments for mofifying the properties of the object using Set methods or similar.
    """

    for xkey, xval in kwargs.items():
        if hasattr(obj, "Set" + xkey):  # Note!
            method = "Set" + xkey
        elif hasattr(obj, xkey):
            method = xkey
        else:
            print(
                "Indicated argument for configuration is invalid: {} {} {}".format(
                    xkey, xval, type(obj)
                )
            )
            raise AttributeError("Invalid argument " + str(xkey) + " " + str(xval))

        if xval is None:
            getattr(obj, method)()
        elif xval is tuple:
            getattr(obj, method)(*xval)
        else:
<<<<<<< HEAD
            getattr(obj, method)(xval)

=======
            try:
                getattr(obj,method)(xval)
            except TypeError:
                if 'Color' in xkey:  # The string may be just a color indicated as a name
                    getattr(obj,method)(getPettroffColor(xval))
                else:
                    raise

# # # #
def copyRootObjectProperties (obj,srcobj,proplist,**kwargs):
    """This method allows to copy the properties of a ROOT object from a reference
    source (another ROOT object) using a list of named keyword arguments to
    call the associated methods.

    The optional kwargs part is used to call the routine
    setRootObjectProperties for the objects, reducing the amount of calls.

    Written by O. Gonzalez.

    This allows to make very efficient the synchronization of the properties
    between related objects so they appear similar in the plots.

    cmsstyle.setRootObjectProperties(tgraph,hist,['FillColor','FillStyle','SetLineColor'])
>>>>>>> d922020c

    (The keyword is obtaining by removing the "Set"/"Get" part of the name of the corresponding methods)

    Args:
        obj (ROOT TObject): ROOT object to which we want to change the properties
        srcobj (ROOT TObject): ROOT object from which we are copying the indicated properties
        proplist (list of strings): Names of the properties to be copied.
        **kwargs: Arbitrary keyword arguments for mofifying the properties of the object using Set methods or similar.

    """

    for xprp in proplist:   # Just proceding with the copy!
        getattr(obj,'Set'+xprp)(getattr(srcobj,'Get'+xprp)())

    # If we indicated some additional arguments, we use them to further
    # configure the object.
    if len(kwargs)>0:
        setRootObjectProperties(obj,**kwargs)

# # # #
def is_valid_hex_color(hexcolor):
    """
    Check if a string represents a valid hexadecimal color code. It also allows other

    Args:
        hex_color (str/int/ROOT.TColor): The hexadecimal color code to check... or a TColor or intenger value

    Returns:
        bool: True if the string is a valid hexadecimal color code, False otherwise.
    """

    if isinstance(hexcolor, str):
        hex_color_pattern = re.compile(r"^#(?:[0-9a-fA-F]{3}){1,2}$")
        return bool(hex_color_pattern.match(hexcolor))

    if isinstance(hexcolor, int):  # Identifying the color by the index (probably)
        if rt.gROOT.GetColor(hexcolor) is None:
            return False  # nullptr...
        return True

    try:
        if hexcolor.Class().GetName() == "TColor":
            if rt.gROOT.GetColor(hexcolor) is None:
                return False  # nullptr...
            return True
    except Exception:
        pass

    return False  # Not clear what format was provided


# # # #
def cmsReturnMaxY(*args):
    """This routine returns the recommended value for the maximum of the Y axis
    given a set of ROOT Object.

    Args:
      *args: list of ROOT objects for which we need the maximum value on Y axis.

    Returns:
      float: recommended value to be used in a Y axis for plotting those objects.
    """

    maxval = 0

    for xobj in args:
<<<<<<< HEAD
        if (
            xobj.Class().GetName() == "THStack"
        ):  # For the THStack it is assumed that we will print the sum!
=======
        if (xobj.Class().GetName()=='TEfficiency'):  # For efficiencies, we just put 1.2 as maximum!
            maxval = 1.19

        elif (xobj.Class().GetName()=='THStack'):   # For the THStack it is assumed that we will print the sum!
>>>>>>> d922020c
            maxval = xobj.GetMaximum()

        elif hasattr(xobj, "GetMaximumBin"):  # Probably an histogram!
            value = xobj.GetBinContent(xobj.GetMaximumBin())
            value += xobj.GetBinError(xobj.GetMaximumBin())

            if maxval < value:
                maxval = value

        elif hasattr(
            xobj, "GetErrorYhigh"
        ):  # TGraph are special as GetMaximum exists but it is a bug value.
            value = 0

            i = xobj.GetN()
            y = xobj.GetY()
            ey = xobj.GetEY()

            while i > 0:
                i -= 1  # Fortrans convention -> C convention

                ivalue = y[i]
                try:
                    ivalue += max(ey[i], xobj.GetErrorYhigh(i))
                except ReferenceError:
                    pass

                if value < ivalue:
                    value = ivalue

            if maxval < value:
                maxval = value

        elif hasattr(
            xobj, "GetMaximum"
        ):  # Note that histograms may also have a "maximum" set.
            if maxval < xobj.GetMaximum():
                maxval = xobj.GetMaximum()

        # Other classes are for now ignored.

    return maxval


# # # #
def SaveCanvas(canv, path, close=True):
    """
    Save a canvas to a file and optionally close it. Takes care of fixing overlay and closing objects.

    Args:
        canv (ROOT.TCanvas): The canvas to save.
        path (str): The path to save the canvas to.
        close (bool, optional): Whether to close the canvas after saving. Defaults to True.
    """
    UpdatePad(canv)
    canv.SaveAs(path)
    if close:
        canv.Close()


# Multipad utilities


@contextmanager
def _managed_tpad_context(tpad):
    """
    Creates a context manager around a TVirtualPad.TContext.

    This allows to move to a different part of a canvas (pad) inside of the
    context, and restore the gPad variable to the previous value at its end.
    """
    ctxt = rt.TVirtualPad.TContext(tpad)
    try:
        yield ctxt
    finally:
        ctxt.__destruct__()


class CMSPad:
    """A pad, part of a canvas."""

    def __init__(
        self, manager: CMSCanvasManager, pad: rt.TPad, has_frame: bool = False
    ):
        self._manager = manager
        self._pad = pad
        # The frame is a ROOT histogram (TH1F), only used in the pad to define
        # define the axis ranges and be able to modify them consistently
        self._has_frame = has_frame

        # Throughout the lifetime of this pad, many drawables might be drawn
        # onto it. Make sure to keep lifelines around to avoid early object
        # destruction
        self._drawables = []

    def plot(self, obj: Any, opt: str = "", **kwargs):
        # If a frame has been created for this pad, its axis must be respected.
        # Make sure of it by plotting every object on top of the existing frame.
        if self._has_frame and "same" not in opt.lower():
            opt += " SAME"

        with _managed_tpad_context(self._manager._canvas):
            self._pad.cd()
            setRootObjectProperties(obj, **kwargs)
            obj.Draw(opt)
            self._drawables.append(obj)


@dataclass
class GridMetaData:
    """
    Metadata related to the grid layout of a cmsstyle canvas.

    (ncolumns,nrows) is the grid disposition. Horizontal and vertical margins
    indicate the margin to use for a proper alignment of the graphical elements
    and they are used throughout different utilities in CMSCanvasManager.
    """

    ncolumns: int
    nrows: int
    pad_horizontal_margin: int
    pad_vertical_margin: int


@dataclass
class LegendItem:
    """An item to be added to a legend, together with its name and drawing option."""

    obj: Any
    name: str
    opt: str


class CMSCanvasManager:
    """A manager of the different graphical parts of a canvas."""

    def __init__(
        self,
        canvas: rt.TCanvas,
        pads: Iterable[rt.TPad] | None = None,
        frames: Iterable[rt.TH1F] | None = None,
        bottom_pad: rt.TPad | None = None,
        top_pad: rt.TPad | None = None,
        grid_metadata: GridMetaData | None = None,
    ):
        """
        At minimum, a canvas manager needs a canvas to plot on. Optionally, it
        can manage different sub-components of a canvas:
        - A list of pads that will display subplots
        - A list of frames, one per subplot. The frame is an empty rt.TH1F which
          is only used to manage the graphical attributes of axes (range, labels, etc.)
        - A separate pad for the top part of the canvas. If this is not None, then
          the subplots will be contained below this pad.
        - A separate pad for the bottom part of the canvas. If this is not None,
          then the subplots will be contained above this pad.
        """
        self._canvas = canvas
        self._frames = frames
        if self._frames is not None:
            if pads is None:
                raise RuntimeError(
                    "Received an input list of pad frames, but no pads associated with them."
                )
            if len(self._frames) != len(pads):
                raise RuntimeError(
                    f"Received an input list of pad frames with wrong length: {len(self._frames)} != {len(pads)}"
                )
            self._pads = (
                [CMSPad(self, pad, True) for pad in pads] if pads is not None else None
            )
        else:
            self._pads = (
                [CMSPad(self, pad) for pad in pads] if pads is not None else None
            )

        self._grid_metadata = grid_metadata
        if self._pads is not None:
            if self._grid_metadata is None:
                raise RuntimeError("Missing grid metadata in canvas manager.")
            npads = self._grid_metadata.ncolumns * self._grid_metadata.nrows
            if len(self._pads) != npads:
                raise RuntimeError(
                    f"Number of pads passed to canvas manager ({len(self._pads)}) "
                    f"is different from the expected number ({npads})."
                )
        self._bottom_pad = CMSPad(self, bottom_pad) if bottom_pad is not None else None
        self._top_pad = CMSPad(self, top_pad) if top_pad is not None else None

    @property
    def top_pad(self):
        if self._top_pad is None:
            raise RuntimeError(
                "Trying to retrive top pad, but it is not present. Make sure you created it."
            )

        return self._top_pad

    @property
    def bottom_pad(self):
        if self._bottom_pad is None:
            raise RuntimeError(
                "Trying to retrive bottom pad, but it is not present. Make sure you created it."
            )
        return self._bottom_pad

    @property
    def pads(self):
        if self._pads is None:
            raise RuntimeError(
                "Trying to retrieve subplots of the canvas, but they are not present. Make sure you created them first."
            )
        return self._pads

    def plot_common_legend(
        self,
        pad: CMSPad,
        *args: LegendItem,
        xleft: int | None = None,
        xright: int | None = None,
        ydown: int | None = None,
        yup: int | None = None,
        title: str = "CMS",
        titleFont: int = 62,
        titleSize: float = 50 * 0.75 / 0.6,
        subtitle: str = "Preliminary",
        subtitleFont: str = 52,
        textalign: int = 13,
        ipos: int = 0,
    ):
        pad._pad.cd()
        horizontal_margin = (
            self._grid_metadata.pad_horizontal_margin / self._grid_metadata.ncolumns
        )
        xleft = xleft if xleft is not None else horizontal_margin
        xright = xright if xright is not None else 1 - horizontal_margin
        ydown = ydown if ydown is not None else 0
        yup = yup if yup is not None else 0.7

        leg = rt.TLegend(xleft, ydown, xright, yup)
        leg.SetTextAlign(textalign)
        
        leg.SetBorderSize(1)
        leg.SetMargin(0.5)     

        # Have at most 4 items on the same row
        ndrawables = len(args)
        ncolumns = (ndrawables + 1) if (ndrawables + 1) < 6 else 5
        leg.SetNColumns(ncolumns)
        if ipos != 0:
            n = 0
            for arg in args:
                if n % ncolumns == 0:
                    leg.AddEntry(0, "      ", "  ")
                    n += 1
                leg.AddEntry(arg.obj, arg.name, arg.opt)
                n += 1
        else:
            for arg in args:
                leg.AddEntry(arg.obj, arg.name, arg.opt)

        pad.plot(leg)

        latex = rt.TLatex()
        latex.SetNDC()
        latex.SetTextFont(titleFont)

        canvas_height = pad._pad.GetWh()
        ymin = pad._pad.GetYlowNDC()
        ymax = pad._pad.GetYlowNDC() + pad._pad.GetHNDC()
        pad_ndc_height = ymax - ymin
        pad_pixel_height = canvas_height * pad_ndc_height
        titleSize =  titleSize / pad_pixel_height
        subtitleSize = titleSize * 0.76

        latex.SetTextSize(titleSize) 
        latex.SetTextAlign(13)    
        if ipos != 0:
            latex.DrawLatex(0.11, 0.60, title)
        else:
            latex.DrawLatex(0.10, 0.97, title)
        latex.SetTextFont(subtitleFont)
        latex.SetTextSize(subtitleSize)
        if ipos != 0:
            latex.DrawLatex(0.11, 0.30, subtitle)
        else:
            latex.DrawLatex(0.17, 0.94, subtitle)


    def plot_text(
        self,
        pad: CMSPad,
        text,
        textsize=50,
        textfont=42,
        textalign=33,
        xcoord: int | None = None,
        ycoord: int | None = None,
    ):
        # Plotting text is special, we need to be already inside the right pad
        # (i.e. `cd()` must have been called before the creation of the text)
        with _managed_tpad_context(self._canvas):
            pad._pad.cd()
            horizontal_margin = (
                self._grid_metadata.pad_horizontal_margin / self._grid_metadata.ncolumns
            )
            xcoord = xcoord if xcoord is not None else 1 - horizontal_margin
            ycoord = ycoord if ycoord is not None else 1

            latex = rt.TLatex()
            latex.SetNDC()
            latex.SetTextAngle(0)
            latex.SetTextColor(rt.kBlack)

            latex.SetTextFont(textfont)
            latex.SetTextAlign(textalign)
            
            canvas_height = pad._pad.GetWh()
            ymin = pad._pad.GetYlowNDC()
            ymax = pad._pad.GetYlowNDC() + pad._pad.GetHNDC()
            pad_ndc_height = ymax - ymin
            pad_pixel_height = canvas_height * pad_ndc_height
            textsize = textsize / pad_pixel_height
            latex.SetTextSize(textsize)

            latex.DrawLatex(xcoord, ycoord, text)
            latex.Draw()

            pad._drawables.append(latex)

    def ylabel(self, label: str | None = None, labels: dict | None = None):
        # Cannot have both one title for all axes and a dictionary of axis titles
        if label is not None and labels is not None:
            raise RuntimeError(
                "Cannot set both the same title for all axes and also different titles for different axes."
            )

        if label is not None:
            for frame in self._frames:
                frame.GetYaxis().SetTitle(label)
        # If the dictionary is passed it must be of the form dict[int, str] where
        # the keys are the indexes of the pads in the canvas with the usual
        # convention left-right,top-bottom starting from 1.
        elif labels is not None:
            for nframe in labels:
                self._frames[nframe].GetYaxis().SetTitle(labels[nframe])

    def save_figure(self, filename: str):
        self._canvas.SaveAs(filename)


def _subplots_coordinates(
    ncolumns,
    nrows,
    height_ratios=None,
    width_ratios=None,
    canvas_top_margin=None,
    canvas_bottom_margin=None,
):
    """
    Computes the coordinates of each sub-component (pad) of the canvas in the case of multiple subplots.
    Args:
    - ncolumns: number of columns
    - nrows: number of rows
    - height_ratios: list of weights for the relative heights of the pads along the columns. Length must be equal to nrows
    - width_ratios: list of weights for the relative widths of the pads along the rows. Length must be equal to ncolumns
    - canvas_top_margin: margin to remove starting from the top of the canvas to make space for the top pad
    - canvas_bottom_margin: margin to remove starting from the bottom of the canvas to make space for the bottom pad
    """
    if height_ratios is None:
        height_ratios = [1 / nrows] * nrows
    if width_ratios is None:
        width_ratios = [1 / ncolumns] * ncolumns

    assert len(height_ratios) == nrows, (
        f"Length of parameter height_ratios ({len(height_ratios)}) should be equal to the number of rows ({nrows})"
    )

    assert len(width_ratios) == ncolumns, (
        f"Length of parameter width_ratios ({len(width_ratios)}) should be equal to the number of columns ({ncolumns})"
    )

    # Compute coordinates for top and bottom pads. The remaining size of the canvas is used to compute the coordinates
    # for the actual subplots
    top_pad_coords = (
        (0, (1 - canvas_top_margin), 1, 1) if canvas_top_margin is not None else None
    )
    bottom_pad_coords = (
        (0, 0, 1, canvas_bottom_margin) if canvas_bottom_margin is not None else None
    )

    if canvas_top_margin is None:
        canvas_top_margin = 0
    if canvas_bottom_margin is None:
        canvas_bottom_margin = 0

    # The main part of the computation, here is the overall logic:
    # - width and height of each pad are normalised to the sum of respectively all width and height ratios
    # - adjust with top and bottom margins if present
    # - compute xlow, ylow, xup, yup of the current pad
    # - continue on each pad of the same row
    # - when moving to next row, decrease the starting height by the height of pads in the previous row
    first_pad_h = (height_ratios[0] / sum(height_ratios)) * (
        1 - canvas_top_margin - canvas_bottom_margin
    )
    xlow = 0
    ylow = 1 - first_pad_h - canvas_top_margin
    first_pad_w = width_ratios[0] / sum(width_ratios)
    xup = 0 + first_pad_w
    yup = 1 - canvas_top_margin
    npad = 0
    previous_h_offset = first_pad_h
    coordinates = []

    for height_ratio in height_ratios:
        for width_ratio in width_ratios:
            pad_h = (height_ratio / sum(height_ratios)) * (
                1 - canvas_top_margin - canvas_bottom_margin
            )
            pad_w = width_ratio / sum(width_ratios)
            # We skip the first pad as its coordinates are computed already before the for loop
            if npad != 0 and npad % ncolumns == 0:
                # This branch is for the start of a new row
                ylow -= pad_h
                yup -= previous_h_offset
                xlow = 0
                first_pad_w = width_ratios[0] / sum(width_ratios)
                xup = 0 + first_pad_w

                previous_h_offset = pad_h
            elif npad != 0:
                # Here we just move to the next pad in the same row
                xlow = xlow + pad_w
                xup = xup + pad_w

            # Finally, round coordinates to avoid graphical artifacts
            newcoords = []
            for coord in (xlow, ylow, xup, yup):
                newcoords.append(abs(round(coord, 5)))

            coordinates.append(newcoords)
            npad += 1

    return coordinates, top_pad_coords, bottom_pad_coords


def subplots(
    ncolumns: int,
    nrows: int,
    height_ratios: Iterable[float] | None = None,
    width_ratios: Iterable[float] | None = None,
    canvas_top_margin: float | None = None,
    canvas_bottom_margin: float | None = None,
    shared_x_axis: bool = True,
    shared_y_axis: bool = True,
    canvas_width: int = 2000,
    canvas_height: int = 2000,
    axis_title_size: float = 50,
    axis_label_size: float = 50 * 0.8
) -> CMSCanvasManager:
    """
    Creates multiple pads in a canvas according to the input configuration, then
    returns an object to help manage the canvas and all its graphical parts.

    Args:
    - ncolumns: number of columns in the grid
    - nrows: number of rows in the grid
    - height_ratios: list of weights for the relative heights of the pads along the columns. Length must be equal to nrows
    - width_ratios: list of weights for the relative widths of the pads along the rows. Length must be equal to ncolumns
    - canvas_top_margin: margin to remove starting from the top of the canvas to make space for the top pad
    - canvas_bottom_margin: margin to remove starting from the bottom of the canvas to make space for the bottom pad
    - shared_x_axis: whether the x axis of all columns should be shared
    - shared_y_axis: whether the y axis of all columns should be shared
    - canvas_width: total width of the canvas
    - canvas_height: total height of the canvas
    - axis_title_size: reference absolute size for axis titles
    - axis_label_size: reference absolute size for axis labels
    """

    top_pad = None
    bottom_pad = None
    canvas = rt.TCanvas("CMS_canvas", "CMS_canvas", canvas_width, canvas_height)
    with _managed_tpad_context(canvas):
        # Gather the raw coordinates for all the pads
        pads_coords, top_pad_coords, bottom_pad_coords = _subplots_coordinates(
            ncolumns,
            nrows,
            height_ratios=height_ratios,
            width_ratios=width_ratios,
            canvas_top_margin=canvas_top_margin,
            canvas_bottom_margin=canvas_bottom_margin,
        )

        # Create the pads manually using the coordinates from above, and some adjustments
        listofpads = []
        pad_horizontal_margin = 0.2
        pad_vertical_margin = 0.4
        epsilon_height = 0.07
        epsilon_width = 0.01
        row_index = -1
        for i, (xleft, ylow, xright, yup) in enumerate(pads_coords):
            pad = rt.TPad(f"pad_{i + 1}", f"pad_{i + 1}", xleft, ylow, xright, yup)

            # The next lines adjust the relative margins (vertically and horizontally)
            # of the pads so that the final plots will always be consistent
            if i % ncolumns == 0:
                row_index += 1
                pad.SetLeftMargin(pad_horizontal_margin)
                pad.SetRightMargin(epsilon_width)
            elif i % ncolumns == (ncolumns - 1):
                pad.SetRightMargin(pad_horizontal_margin)
                pad.SetLeftMargin(epsilon_width)
            else:
                pad.SetRightMargin(pad_horizontal_margin / 2)
                pad.SetLeftMargin(pad_horizontal_margin / 2)

            if row_index == 0:
                pad.SetTopMargin(
                    pad_vertical_margin * (1 / height_ratios[i // ncolumns])
                    - epsilon_height
                )
                pad.SetBottomMargin(epsilon_height)
            elif row_index == nrows - 1:
                margin = pad_vertical_margin * (1 / height_ratios[i // ncolumns]) / 2
                pad.SetTopMargin(margin)
                pad.SetBottomMargin(margin)
            else:
                pad.SetTopMargin(
                    pad_vertical_margin / 2 * (1 / height_ratios[i // ncolumns])
                )
                pad.SetBottomMargin(
                    pad_vertical_margin / 2 * (1 / height_ratios[i // ncolumns])
                )

            # The pad *must* be drawn once before being used for any other plotting
            pad.Draw()
            listofpads.append(pad)

        if top_pad_coords is not None:
            xleft, ylow, xright, yup = top_pad_coords
            pad = rt.TPad("top_pad", "top_pad", xleft, ylow, xright, yup)
            pad.Draw()
            top_pad = pad

        if bottom_pad_coords is not None:
            xleft, ylow, xright, yup = bottom_pad_coords
            pad = rt.TPad("bottom_pad", "bottom_pad", xleft, ylow, xright, yup)
            pad.Draw()
            bottom_pad = pad

        canvas.Modified()

    # After creating the pads, we create one frame per pad. These will be used
    # to manage the axis range, labels etc.
    listofframes = []
    row_index = -1
    for i, pad in enumerate(listofpads):
        with _managed_tpad_context(canvas):
            pad.cd()
            if i % ncolumns == 0:
                row_index += 1

            # This part here is still custom, needs an abstract definition in
            # the function signature to provide the ranges of all the axes
            if row_index % 2 == 0:
                ymin = 0
                ymax = 400
            else:
                ymin = 0
                ymax = 2

            frame = pad.DrawFrame(-2, ymin, 2, ymax)
            xaxis = frame.GetXaxis()
            yaxis = frame.GetYaxis()
            yaxis.SetNdivisions(3, 5, 0, True)
            xaxis.SetLabelSize(0)
            yaxis.SetLabelSize(0)
            xaxis.SetTitleSize(0)
            yaxis.SetTitleSize(0)
            listofframes.append(frame)

    if shared_x_axis:
        for frame, pad in zip(listofframes[-ncolumns:], listofpads[-ncolumns:]):
            with _managed_tpad_context(canvas):
                pad.cd()
                
                canvas_height = listofpads[i].GetWh()
                ymin = listofpads[i].GetYlowNDC()
                ymax = listofpads[i].GetYlowNDC() + listofpads[i].GetHNDC()
                pad_ndc_height = ymax - ymin
                pad_pixel_height = canvas_height * pad_ndc_height
                labeltextsize = axis_label_size / pad_pixel_height
                frame.GetXaxis().SetLabelSize(labeltextsize)
                frame.GetXaxis().SetNdivisions(5, 5, 0, True)

    if shared_y_axis:
        for i in range(0, len(listofframes), ncolumns):
            with _managed_tpad_context(canvas):
                listofpads[i].cd()

                canvas_height = listofpads[i].GetWh()
                ymin = listofpads[i].GetYlowNDC()
                ymax = listofpads[i].GetYlowNDC() + listofpads[i].GetHNDC()
                pad_ndc_height = ymax - ymin
                pad_pixel_height = canvas_height * pad_ndc_height
                labeltextsize = axis_label_size / pad_pixel_height
                
                listofframes[i].GetYaxis().SetLabelSize(labeltextsize)
                listofframes[i].GetYaxis().SetNdivisions(3, 5, 0, True)
                
                titletextsize = axis_title_size / pad_pixel_height
                listofframes[i].GetYaxis().SetTitleSize(titletextsize)

               
                listofframes[i].GetYaxis().SetTitleOffset(
                    3 * (height_ratios[i // ncolumns] / sum(height_ratios))
                )

    return CMSCanvasManager(
        canvas,
        pads=listofpads,
        frames=listofframes,
        bottom_pad=bottom_pad,
        top_pad=top_pad,
        grid_metadata=GridMetaData(
            ncolumns, nrows, pad_horizontal_margin, pad_vertical_margin
        ),
    )


# #######################################################################<|MERGE_RESOLUTION|>--- conflicted
+++ resolved
@@ -372,13 +372,7 @@
         x = color.split(".")
         return getattr(getattr(sys.modules[__name__], x[0]), x[1])
 
-<<<<<<< HEAD
-    # We try to identify a ROOT color...
-    try:  # Some versions don't identify GetColorByName as a valid method (still used in CMSSW)
-        return rt.TColor.GetColorByName(color)
-    except Exception:  # We keep for others some basic/common color names
-        pass
-
+    # Possible standard color
     if color in (
         "kWhite",
         "kBlack",
@@ -397,15 +391,6 @@
         "kPink",
     ):
         return getattr(rt, color)
-    return None  # Not valid color!
-
-=======
-    # Possible standard color
-    if color in ('kWhite','kBlack','kGray',
-                 'kRed','kGreen','kBlue','kYellow','kMagenta','kCyan','kOrange',
-                 'kSpring','kTeal','kAzure','kViolet','kPink',
-                 ):
-        return getattr(rt,color)
 
     # We try to identify a ROOT color...
     try:  # Some versions don't identify GetColorByName as a valid method (still used in CMSSW)
@@ -415,7 +400,6 @@
         pass
 
     return None   # Not valid color!
->>>>>>> d922020c
 
 # # # #
 def getPettroffColorSet(ncolors):
@@ -1711,10 +1695,6 @@
         elif xval is tuple:
             getattr(obj, method)(*xval)
         else:
-<<<<<<< HEAD
-            getattr(obj, method)(xval)
-
-=======
             try:
                 getattr(obj,method)(xval)
             except TypeError:
@@ -1738,7 +1718,6 @@
     between related objects so they appear similar in the plots.
 
     cmsstyle.setRootObjectProperties(tgraph,hist,['FillColor','FillStyle','SetLineColor'])
->>>>>>> d922020c
 
     (The keyword is obtaining by removing the "Set"/"Get" part of the name of the corresponding methods)
 
@@ -1805,16 +1784,11 @@
     maxval = 0
 
     for xobj in args:
-<<<<<<< HEAD
-        if (
+        if (xobj.Class().GetName()=='TEfficiency'):  # For efficiencies, we just put 1.2 as maximum!
+            maxval = 1.19
+        elif (
             xobj.Class().GetName() == "THStack"
         ):  # For the THStack it is assumed that we will print the sum!
-=======
-        if (xobj.Class().GetName()=='TEfficiency'):  # For efficiencies, we just put 1.2 as maximum!
-            maxval = 1.19
-
-        elif (xobj.Class().GetName()=='THStack'):   # For the THStack it is assumed that we will print the sum!
->>>>>>> d922020c
             maxval = xobj.GetMaximum()
 
         elif hasattr(xobj, "GetMaximumBin"):  # Probably an histogram!
@@ -2055,9 +2029,9 @@
 
         leg = rt.TLegend(xleft, ydown, xright, yup)
         leg.SetTextAlign(textalign)
-        
+
         leg.SetBorderSize(1)
-        leg.SetMargin(0.5)     
+        leg.SetMargin(0.5)
 
         # Have at most 4 items on the same row
         ndrawables = len(args)
@@ -2089,8 +2063,8 @@
         titleSize =  titleSize / pad_pixel_height
         subtitleSize = titleSize * 0.76
 
-        latex.SetTextSize(titleSize) 
-        latex.SetTextAlign(13)    
+        latex.SetTextSize(titleSize)
+        latex.SetTextAlign(13)
         if ipos != 0:
             latex.DrawLatex(0.11, 0.60, title)
         else:
@@ -2130,7 +2104,7 @@
 
             latex.SetTextFont(textfont)
             latex.SetTextAlign(textalign)
-            
+
             canvas_height = pad._pad.GetWh()
             ymin = pad._pad.GetYlowNDC()
             ymax = pad._pad.GetYlowNDC() + pad._pad.GetHNDC()
@@ -2399,7 +2373,7 @@
         for frame, pad in zip(listofframes[-ncolumns:], listofpads[-ncolumns:]):
             with _managed_tpad_context(canvas):
                 pad.cd()
-                
+
                 canvas_height = listofpads[i].GetWh()
                 ymin = listofpads[i].GetYlowNDC()
                 ymax = listofpads[i].GetYlowNDC() + listofpads[i].GetHNDC()
@@ -2420,14 +2394,14 @@
                 pad_ndc_height = ymax - ymin
                 pad_pixel_height = canvas_height * pad_ndc_height
                 labeltextsize = axis_label_size / pad_pixel_height
-                
+
                 listofframes[i].GetYaxis().SetLabelSize(labeltextsize)
                 listofframes[i].GetYaxis().SetNdivisions(3, 5, 0, True)
-                
+
                 titletextsize = axis_title_size / pad_pixel_height
                 listofframes[i].GetYaxis().SetTitleSize(titletextsize)
 
-               
+
                 listofframes[i].GetYaxis().SetTitleOffset(
                     3 * (height_ratios[i // ncolumns] / sum(height_ratios))
                 )
