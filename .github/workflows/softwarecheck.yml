name: Software_check
on:
  push:
  pull_request:
    types: [opened]
jobs:
  check_compile-job:
    runs-on: ubuntu-latest
    container:
      image: cmscloud/al9-cms:latest
      options: --user root
    steps:
      - name: Checking_out_code
        uses: actions/checkout@v4
        with:
          fetch-depth: 0
      - name: Checking_python_3.9
        run: |
          echo "python version="`python3 -V`
          ls -la
          pwd
          python3 -m py_compile src/cmsstyle/cmsstyle.py
          ls -lh src/cmsstyle/__pycache__/
      - name: Checking_Cpp_compilation
        run: |
          cd src
          echo '{gROOT->LoadMacro("cmsstyle.C++");}' > compiling.C

          dnf install -y root
          echo "ROOT version="`root-config --version`
          root -q compiling.C
          ls -lh cmsstyle_C.so
#
  py2-job:
    runs-on: ubuntu-latest

    steps:
<<<<<<< HEAD
      - name: Checking_python_2.7
#        uses: actions/checkout@v4
#        with:
#          fetch-depth: 0
        run: |
          echo "python version="`python -V`
          ls -la
          git clone --depth 1 https://github.com/oglez/cmsstyle.git
          cd cmsstyle
          pwd
          python -m py_compile src/cmsstyle/cmsstyle.py
          ls -lh src/cmsstyle/cmsstyle.pyc
#
=======
      - name: Checkout repository (on host)
        uses: actions/checkout@v4

      - name: Run checks inside container
        uses: addnab/docker-run-action@v3
        with:
          image: cmscloud/cc7-cms:latest
          options: --user root -v ${{ github.workspace }}:/code -w /code
          run: |
            python -V
            find . -type f
            python -m py_compile src/cmsstyle/cmsstyle.py
            ls -lh src/cmsstyle/cmsstyle.pyc
>>>>>>> 292e4448
<|MERGE_RESOLUTION|>--- conflicted
+++ resolved
@@ -35,25 +35,10 @@
     runs-on: ubuntu-latest
 
     steps:
-<<<<<<< HEAD
-      - name: Checking_python_2.7
-#        uses: actions/checkout@v4
-#        with:
-#          fetch-depth: 0
-        run: |
-          echo "python version="`python -V`
-          ls -la
-          git clone --depth 1 https://github.com/oglez/cmsstyle.git
-          cd cmsstyle
-          pwd
-          python -m py_compile src/cmsstyle/cmsstyle.py
-          ls -lh src/cmsstyle/cmsstyle.pyc
-#
-=======
-      - name: Checkout repository (on host)
+      - name: Checkout repository (on host) for python 2.7 check
         uses: actions/checkout@v4
 
-      - name: Run checks inside container
+      - name: Run checks inside container for python 2.7 check
         uses: addnab/docker-run-action@v3
         with:
           image: cmscloud/cc7-cms:latest
@@ -63,4 +48,4 @@
             find . -type f
             python -m py_compile src/cmsstyle/cmsstyle.py
             ls -lh src/cmsstyle/cmsstyle.pyc
->>>>>>> 292e4448
+#